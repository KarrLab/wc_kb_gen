"""
:Author: Bilal Shaikh <bilal.shaikh@columbia.edu>
::Date: 2018-07-19
:Copyright: 2018, Karr Lab
:License: MIT
"""
import wc_kb
import wc_kb_gen
import numpy


class ObservablesGenerator(wc_kb_gen.KbComponentGenerator):
    """
    Creates observable objects for proteins and tRNAs that are assigned to specific functions. Adds these observables to the knowledge base.

    Options:
        * assigned_trnas (:obj:'list'): A list of the names of trnas to be created
        * assigned_proteins (:obj: 'list'): A list of the names of proteins to be created
    """

    def clean_and_validate_options(self):
        """ Apply default options and validate options """

        options = self.options
        bases = "TCAG"
        codons = [a + b + c for a in bases for b in bases for c in bases]
        default_trnas = []
        for codon in codons:
            if codon != 'TAA' and codon != 'TAG' and codon != 'TGA':
                default_trnas.append('tRNA_'+codon)

        assigned_trnas = options.get('assigned_trnas', default_trnas)

        rnas = self.knowledge_base.cell.species_types.get(
            __type=wc_kb.RnaSpeciesType)

        count = 0
        for rna in rnas:
            if rna.type == wc_kb.RnaType.tRna:
                count += 1

        assert (len(assigned_trnas) <= count)
        options['assigned_trnas'] = assigned_trnas

        assigned_proteins = options.get('assigned_proteins', ['IF', 'EF', 'RF',
                                                              'deg_ATPase', 'deg_protease', 'deg_rnase',
                                                              'rna_poly'])

        prots = self.knowledge_base.cell.species_types.get(
            __type=wc_kb.ProteinSpeciesType)

        assert(len(assigned_proteins) <= len(prots))
        options['assigned_proteins'] = assigned_proteins

        assigned_complexes = options.get('assigned_complexes', ['complex_70S_IA', 'complex_70S_A'])

        options['assigned_complexes'] = assigned_complexes
                

    def gen_components(self):
        """ Takes random samples of the generated rnas and proteins and assigns them functions based on the included list of proteins and rnas"""
        cell = self.knowledge_base.cell
        cytosol = cell.compartments.get_one(id='c')

        assigned_trnas = self.options['assigned_trnas']
        assigned_proteins = self.options['assigned_proteins']
        assigned_complexes = self.options['assigned_complexes']

        prots = self.knowledge_base.cell.species_types.get(
            __type=wc_kb.ProteinSpeciesType)
        rnas = self.knowledge_base.cell.species_types.get(
            __type=wc_kb.RnaSpeciesType)

        trnas = []
        for rna in rnas:
            if rna.type == wc_kb.RnaType.tRna:
                trnas.append(rna)

        sampled_trnas = numpy.random.choice(
            trnas, len(assigned_trnas), replace=False)

        assigned_trnas = iter(assigned_trnas)

        for rna in sampled_trnas:
            rna_name = next(assigned_trnas)
            observable = cell.observables.get_or_create(id=rna_name+'_obs')
            observable.name = rna_name
            observable.species.append(
                wc_kb.SpeciesCoefficient(species=wc_kb.Species(species_type=rna, compartment=cytosol), coefficient=1))

        sampled_proteins = numpy.random.choice(
            prots, len(assigned_proteins), replace=False)

        assigned_proteins = iter(assigned_proteins)
        for protein in sampled_proteins:
            protein_name = next(assigned_proteins)
            observable = cell.observables.get_or_create(id=protein_name+'_obs')
            observable.name = protein_name
            observable.species.append(
<<<<<<< HEAD
                wc_kb.SpeciesCoefficient(species=wc_kb.Species(species_type=protein, compartment=cytosol), coefficient=1))

        for comp in assigned_complexes:
            comp_species = cell.species_types.get_or_create(id = comp, __type=wc_kb.ComplexSpeciesType)
            comp_species.concentration = 1e-2
            comp_species.formation_process = wc_kb.ComplexFormationType.process_RibosomeAssembly
            observable = cell.observables.get_or_create(id=comp+'_obs')
            observable.name = comp
            observable.species.append(
                wc_kb.SpeciesCoefficient(species=wc_kb.Species(species_type=comp_species, compartment=cytosol), coefficient=1))
        


class ObservablesGenerator2(wc_kb_gen.KbComponentGenerator):
    """
    Creates observable objects for proteins and tRNAs that are assigned to specific functions. Adds these observables to the knowledge base.

    Options:
        * assigned_trnas (:obj:'list'): A list of the names of trnas to be created
        * assigned_proteins (:obj: 'list'): A list of the names of proteins to be created
    """

    def clean_and_validate_options(self):
        """ Apply default options and validate options """

        options = self.options
        bases = "TCAG"
        codons = [a + b + c for a in bases for b in bases for c in bases]
        default_trnas = []
        for codon in codons:
            default_trnas.append('tRNA_'+codon)

        assigned_trnas = options.get('assigned_trnas', default_trnas)

        options['assigned_trnas'] = assigned_trnas

        assigned_proteins = options.get('assigned_proteins', ['IF1', 'IF2', 'IF3',
                                                              'EF1', 'EF2', 'EF3',
                                                              'RF',
                                                              'deg_protease',
                                                              'deg_rnase',
                                                              'rna_poly_1','rna_poly_2', 'rna_poly_3'])

        prots = self.knowledge_base.cell.species_types.get(
            __type=wc_kb.ProteinSpeciesType)

        assert(len(assigned_proteins) <= len(prots))
        options['assigned_proteins'] = assigned_proteins

        assigned_complexes = options.get('assigned_complexes', ['complex_70S_IA', 'complex_70S_A'])

        options['assigned_complexes'] = assigned_complexes

    def gen_components(self):
        """ Takes random samples of the generated rnas and proteins and assigns them functions based on the included list of proteins and rnas"""
        cell = self.knowledge_base.cell
        cytosol = cell.compartments.get_one(id='c')

        assigned_trnas = self.options['assigned_trnas']
        assigned_proteins = self.options['assigned_proteins']
        assigned_complexes = self.options['assigned_complexes']

        prots = self.knowledge_base.cell.species_types.get(
            __type=wc_kb.ProteinSpeciesType)
        rnas = self.knowledge_base.cell.species_types.get(
            __type=wc_kb.RnaSpeciesType)

        trnas = []
        for rna in rnas:
            if rna.type == wc_kb.RnaType.tRna:
                trnas.append(rna)

        codons = {
        'I': ['ATT', 'ATC', 'ATA'],
        'L': ['CTT', 'CTC', 'CTA', 'CTG', 'TTA', 'TTG'],
        'V': ['GTT', 'GTC', 'GTA', 'GTG'],
        'F': ['TTT', 'TTC'],
        'M': ['ATG'],
        'C': ['TGT', 'TGC'],
        'A': ['GCT', 'GCC', 'GCA', 'GCG'],
        'G': ['GGT', 'GGC', 'GGA', 'GGG'],
        'P': ['CCT', 'CCC', 'CCA', 'CCG'],
        'T': ['ACT', 'ACC', 'ACA', 'ACG'],
        'S': ['TCT', 'TCC', 'TCA', 'TCG', 'AGT', 'AGC'],
        'Y': ['TAT', 'TAC'],
        'W': ['TGG'],
        'Q': ['CAA', 'CAG'],
        'N': ['AAT', 'AAC'],
        'H': ['CAT', 'CAC'],
        'E': ['GAA', 'GAG'],
        'D': ['GAT', 'GAC'],
        'K': ['AAA', 'AAG'],
        'R': ['CGT', 'CGC', 'CGA', 'CGG', 'AGA', 'AGG'],}

        
        for aa in codons:
            rna = numpy.random.choice(trnas)
            trnas.remove(rna)
            species_coefficient = wc_kb.SpeciesCoefficient(species=wc_kb.Species(species_type=rna, compartment=cytosol), coefficient=1)
            for i in range(len(codons[aa])):
                codon = codons[aa][i]
                rna_name = 'tRNA_'+codon
                observable = cell.observables.get_or_create(id=rna_name+'_obs')
                observable.name = rna_name
                observable.species.append(species_coefficient)
                    

        sampled_proteins = numpy.random.choice(
            prots, len(assigned_proteins), replace=False)

        assigned_proteins = iter(assigned_proteins)
        for protein in sampled_proteins:
            protein_name = next(assigned_proteins)
            if protein_name.startswith('IF'):
                observable = cell.observables.get_or_create(id='IF_obs')
                observable.name = 'IF'
                observable.species.append(
                    wc_kb.SpeciesCoefficient(species=wc_kb.Species(species_type=protein, compartment=cytosol), coefficient=1))
            if protein_name.startswith('EF'):
                observable = cell.observables.get_or_create(id='EF_obs')
                observable.name = 'EF'
                observable.species.append(
                    wc_kb.SpeciesCoefficient(species=wc_kb.Species(species_type=protein, compartment=cytosol), coefficient=1))
            if protein_name.startswith('RF'):
                observable = cell.observables.get_or_create(id='RF_obs')
                observable.name = 'RF'
                observable.species.append(
                    wc_kb.SpeciesCoefficient(species=wc_kb.Species(species_type=protein, compartment=cytosol), coefficient=1))
            if protein_name.startswith('rna_poly'):
                observable = cell.observables.get_or_create(id='rna_poly_obs')
                observable.name = 'rna_poly'
                observable.species.append(
                    wc_kb.SpeciesCoefficient(species=wc_kb.Species(species_type=protein, compartment=cytosol), coefficient=1))
            if protein_name.startswith('deg_protease'):
                observable = cell.observables.get_or_create(id='deg_protease_obs')
                observable.name = 'deg_protease'
                observable.species.append(
                    wc_kb.SpeciesCoefficient(species=wc_kb.Species(species_type=protein, compartment=cytosol), coefficient=1))
            if protein_name.startswith('deg_rnase'):
                observable = cell.observables.get_or_create(id='deg_rnase_obs')
                observable.name = 'deg_rnase'
                observable.species.append(
                    wc_kb.SpeciesCoefficient(species=wc_kb.Species(species_type=protein, compartment=cytosol), coefficient=1))

        for comp in assigned_complexes:
            comp_species = cell.species_types.get_or_create(id = comp, __type=wc_kb.ComplexSpeciesType)
            comp_species.concentration = 1e-2
            comp_species.formation_process = wc_kb.ComplexFormationType.process_RibosomeAssembly
            observable = cell.observables.get_or_create(id=comp+'_obs')
            observable.name = comp
            observable.species.append(
                wc_kb.SpeciesCoefficient(species=wc_kb.Species(species_type=comp_species, compartment=cytosol), coefficient=1))
=======
                wc_kb.SpeciesCoefficient(species=wc_kb.Species(species_type=protein, compartment=cytosol), coefficient=1))
>>>>>>> fb6f1eac
<|MERGE_RESOLUTION|>--- conflicted
+++ resolved
@@ -97,7 +97,6 @@
             observable = cell.observables.get_or_create(id=protein_name+'_obs')
             observable.name = protein_name
             observable.species.append(
-<<<<<<< HEAD
                 wc_kb.SpeciesCoefficient(species=wc_kb.Species(species_type=protein, compartment=cytosol), coefficient=1))
 
         for comp in assigned_complexes:
@@ -109,147 +108,3 @@
             observable.species.append(
                 wc_kb.SpeciesCoefficient(species=wc_kb.Species(species_type=comp_species, compartment=cytosol), coefficient=1))
         
-
-
-class ObservablesGenerator2(wc_kb_gen.KbComponentGenerator):
-    """
-    Creates observable objects for proteins and tRNAs that are assigned to specific functions. Adds these observables to the knowledge base.
-
-    Options:
-        * assigned_trnas (:obj:'list'): A list of the names of trnas to be created
-        * assigned_proteins (:obj: 'list'): A list of the names of proteins to be created
-    """
-
-    def clean_and_validate_options(self):
-        """ Apply default options and validate options """
-
-        options = self.options
-        bases = "TCAG"
-        codons = [a + b + c for a in bases for b in bases for c in bases]
-        default_trnas = []
-        for codon in codons:
-            default_trnas.append('tRNA_'+codon)
-
-        assigned_trnas = options.get('assigned_trnas', default_trnas)
-
-        options['assigned_trnas'] = assigned_trnas
-
-        assigned_proteins = options.get('assigned_proteins', ['IF1', 'IF2', 'IF3',
-                                                              'EF1', 'EF2', 'EF3',
-                                                              'RF',
-                                                              'deg_protease',
-                                                              'deg_rnase',
-                                                              'rna_poly_1','rna_poly_2', 'rna_poly_3'])
-
-        prots = self.knowledge_base.cell.species_types.get(
-            __type=wc_kb.ProteinSpeciesType)
-
-        assert(len(assigned_proteins) <= len(prots))
-        options['assigned_proteins'] = assigned_proteins
-
-        assigned_complexes = options.get('assigned_complexes', ['complex_70S_IA', 'complex_70S_A'])
-
-        options['assigned_complexes'] = assigned_complexes
-
-    def gen_components(self):
-        """ Takes random samples of the generated rnas and proteins and assigns them functions based on the included list of proteins and rnas"""
-        cell = self.knowledge_base.cell
-        cytosol = cell.compartments.get_one(id='c')
-
-        assigned_trnas = self.options['assigned_trnas']
-        assigned_proteins = self.options['assigned_proteins']
-        assigned_complexes = self.options['assigned_complexes']
-
-        prots = self.knowledge_base.cell.species_types.get(
-            __type=wc_kb.ProteinSpeciesType)
-        rnas = self.knowledge_base.cell.species_types.get(
-            __type=wc_kb.RnaSpeciesType)
-
-        trnas = []
-        for rna in rnas:
-            if rna.type == wc_kb.RnaType.tRna:
-                trnas.append(rna)
-
-        codons = {
-        'I': ['ATT', 'ATC', 'ATA'],
-        'L': ['CTT', 'CTC', 'CTA', 'CTG', 'TTA', 'TTG'],
-        'V': ['GTT', 'GTC', 'GTA', 'GTG'],
-        'F': ['TTT', 'TTC'],
-        'M': ['ATG'],
-        'C': ['TGT', 'TGC'],
-        'A': ['GCT', 'GCC', 'GCA', 'GCG'],
-        'G': ['GGT', 'GGC', 'GGA', 'GGG'],
-        'P': ['CCT', 'CCC', 'CCA', 'CCG'],
-        'T': ['ACT', 'ACC', 'ACA', 'ACG'],
-        'S': ['TCT', 'TCC', 'TCA', 'TCG', 'AGT', 'AGC'],
-        'Y': ['TAT', 'TAC'],
-        'W': ['TGG'],
-        'Q': ['CAA', 'CAG'],
-        'N': ['AAT', 'AAC'],
-        'H': ['CAT', 'CAC'],
-        'E': ['GAA', 'GAG'],
-        'D': ['GAT', 'GAC'],
-        'K': ['AAA', 'AAG'],
-        'R': ['CGT', 'CGC', 'CGA', 'CGG', 'AGA', 'AGG'],}
-
-        
-        for aa in codons:
-            rna = numpy.random.choice(trnas)
-            trnas.remove(rna)
-            species_coefficient = wc_kb.SpeciesCoefficient(species=wc_kb.Species(species_type=rna, compartment=cytosol), coefficient=1)
-            for i in range(len(codons[aa])):
-                codon = codons[aa][i]
-                rna_name = 'tRNA_'+codon
-                observable = cell.observables.get_or_create(id=rna_name+'_obs')
-                observable.name = rna_name
-                observable.species.append(species_coefficient)
-                    
-
-        sampled_proteins = numpy.random.choice(
-            prots, len(assigned_proteins), replace=False)
-
-        assigned_proteins = iter(assigned_proteins)
-        for protein in sampled_proteins:
-            protein_name = next(assigned_proteins)
-            if protein_name.startswith('IF'):
-                observable = cell.observables.get_or_create(id='IF_obs')
-                observable.name = 'IF'
-                observable.species.append(
-                    wc_kb.SpeciesCoefficient(species=wc_kb.Species(species_type=protein, compartment=cytosol), coefficient=1))
-            if protein_name.startswith('EF'):
-                observable = cell.observables.get_or_create(id='EF_obs')
-                observable.name = 'EF'
-                observable.species.append(
-                    wc_kb.SpeciesCoefficient(species=wc_kb.Species(species_type=protein, compartment=cytosol), coefficient=1))
-            if protein_name.startswith('RF'):
-                observable = cell.observables.get_or_create(id='RF_obs')
-                observable.name = 'RF'
-                observable.species.append(
-                    wc_kb.SpeciesCoefficient(species=wc_kb.Species(species_type=protein, compartment=cytosol), coefficient=1))
-            if protein_name.startswith('rna_poly'):
-                observable = cell.observables.get_or_create(id='rna_poly_obs')
-                observable.name = 'rna_poly'
-                observable.species.append(
-                    wc_kb.SpeciesCoefficient(species=wc_kb.Species(species_type=protein, compartment=cytosol), coefficient=1))
-            if protein_name.startswith('deg_protease'):
-                observable = cell.observables.get_or_create(id='deg_protease_obs')
-                observable.name = 'deg_protease'
-                observable.species.append(
-                    wc_kb.SpeciesCoefficient(species=wc_kb.Species(species_type=protein, compartment=cytosol), coefficient=1))
-            if protein_name.startswith('deg_rnase'):
-                observable = cell.observables.get_or_create(id='deg_rnase_obs')
-                observable.name = 'deg_rnase'
-                observable.species.append(
-                    wc_kb.SpeciesCoefficient(species=wc_kb.Species(species_type=protein, compartment=cytosol), coefficient=1))
-
-        for comp in assigned_complexes:
-            comp_species = cell.species_types.get_or_create(id = comp, __type=wc_kb.ComplexSpeciesType)
-            comp_species.concentration = 1e-2
-            comp_species.formation_process = wc_kb.ComplexFormationType.process_RibosomeAssembly
-            observable = cell.observables.get_or_create(id=comp+'_obs')
-            observable.name = comp
-            observable.species.append(
-                wc_kb.SpeciesCoefficient(species=wc_kb.Species(species_type=comp_species, compartment=cytosol), coefficient=1))
-=======
-                wc_kb.SpeciesCoefficient(species=wc_kb.Species(species_type=protein, compartment=cytosol), coefficient=1))
->>>>>>> fb6f1eac
